--- conflicted
+++ resolved
@@ -43,11 +43,7 @@
 jupyter notebook
 ```
 
-<<<<<<< HEAD
-(If `conda activate EmbedSegEnv` produces an error, please try `source activate EmbedSegEnv` instead). Next, look in the `examples` directory,  and try out one (or all) of the three sets of notebooks (`dsb-2018`, `usiigaci-2017` or `bbbc010-2012`). Please make sure to select `Kernel > Change kernel` to `EmbedSegEnv`. 
-=======
 (In case `conda activate EmbedSegEnv` generates an error, please try `source activate EmbedSegEnv` instead). Next, look in the `examples` directory,  and try out one (or all) of the three sets of notebooks (`dsb-2018`, `usiigaci-2017` or `bbbc010-2012`). Please make sure to select `Kernel > Change kernel` to `EmbedSegEnv`.   
->>>>>>> 529daef1
 
 
 ### Training & Inference on your data
